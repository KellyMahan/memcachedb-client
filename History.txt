<<<<<<< HEAD
= 1.1.1
=======
= 1.6.5

* Change memcache-client to multithreaded by default.  The mutex does not add significant
  overhead and it is far too easy, now that Sinatra, Rails and Merb are all thread-safe, to
  use memcache-client in a thread-unsafe manner.  Remove some unnecessary mutexing and add
  a test to verify heavily multithreaded usage does not act unexpectedly.

= 1.6.4 (2009-02-19)

* Remove native code altogether.  The speedup was only 10% on Ruby 1.8.6 and did not work
  on Ruby 1.9.1.

* Removed memcache_util.rb from the distribution.  If you are using it, please copy the code
  into your own project.  The file will live in the github repository for a few more months
  for this purposes. http://github.com/mperham/memcache-client/raw/7a276089aa3c914e47e3960f9740ac7377204970/lib/memcache_util.rb

* Roll continuum.rb into memcache.rb.  The project is again a single Ruby file, with no dependencies.

= 1.6.3 (2009-02-14)
>>>>>>> c1ecfe23

  merged changes from memcache-client 1.6.4
  
  "Add runtime check for unsafe multithreaded usage, to ward off bug reports."

= 1.1

added get_range method.

example:
  
  CACHE.get_range(:a, :z, limit)

  this will return all records between and including a through z with a limit on the records. The max is 100
  
= 1.0

derived from memcache-client 1.6.3 http://github.com/mperham for use with memcachedb<|MERGE_RESOLUTION|>--- conflicted
+++ resolved
@@ -1,14 +1,11 @@
-<<<<<<< HEAD
-= 1.1.1
-=======
-= 1.6.5
+= 1.1.2
+
+merged changes from memcache-client VERSION = '1.6.5'
 
 * Change memcache-client to multithreaded by default.  The mutex does not add significant
   overhead and it is far too easy, now that Sinatra, Rails and Merb are all thread-safe, to
   use memcache-client in a thread-unsafe manner.  Remove some unnecessary mutexing and add
   a test to verify heavily multithreaded usage does not act unexpectedly.
-
-= 1.6.4 (2009-02-19)
 
 * Remove native code altogether.  The speedup was only 10% on Ruby 1.8.6 and did not work
   on Ruby 1.9.1.
@@ -19,8 +16,8 @@
 
 * Roll continuum.rb into memcache.rb.  The project is again a single Ruby file, with no dependencies.
 
-= 1.6.3 (2009-02-14)
->>>>>>> c1ecfe23
+
+= 1.1.1
 
   merged changes from memcache-client 1.6.4
   
