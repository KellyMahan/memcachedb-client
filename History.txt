<<<<<<< HEAD
= 1.1.2

merged changes from memcache-client VERSION = '1.6.5'
=======
= 1.6.5 (2009-02-27)
>>>>>>> 97eb6f15

* Change memcache-client to multithreaded by default.  The mutex does not add significant
  overhead and it is far too easy, now that Sinatra, Rails and Merb are all thread-safe, to
  use memcache-client in a thread-unsafe manner.  Remove some unnecessary mutexing and add
  a test to verify heavily multithreaded usage does not act unexpectedly.

<<<<<<< HEAD
=======
* Add optional support for the SystemTimer gem when running on Ruby 1.8.x.  This gem is
  highly recommended - it ensures timeouts actually work and halves the overhead of using
  timeouts.  Using this gem, Ruby 1.8.x is actually faster in my performance tests
  than Ruby 1.9.x.  Just "gem install SystemTimer" and it should be picked up automatically.

= 1.6.4 (2009-02-19)

>>>>>>> 97eb6f15
* Remove native code altogether.  The speedup was only 10% on Ruby 1.8.6 and did not work
  on Ruby 1.9.1.

* Removed memcache_util.rb from the distribution.  If you are using it, please copy the code
  into your own project.  The file will live in the github repository for a few more months
  for this purposes. http://github.com/mperham/memcache-client/raw/7a276089aa3c914e47e3960f9740ac7377204970/lib/memcache_util.rb

* Roll continuum.rb into memcache.rb.  The project is again a single Ruby file, with no dependencies.


= 1.1.1

  merged changes from memcache-client 1.6.4
  
  "Add runtime check for unsafe multithreaded usage, to ward off bug reports."

= 1.1

added get_range method.

example:
  
  CACHE.get_range(:a, :z, limit)

  this will return all records between and including a through z with a limit on the records. The max is 100
  
= 1.0

derived from memcache-client 1.6.3 http://github.com/mperham for use with memcachedb<|MERGE_RESOLUTION|>--- conflicted
+++ resolved
@@ -1,18 +1,14 @@
-<<<<<<< HEAD
+
 = 1.1.2
 
 merged changes from memcache-client VERSION = '1.6.5'
-=======
-= 1.6.5 (2009-02-27)
->>>>>>> 97eb6f15
 
 * Change memcache-client to multithreaded by default.  The mutex does not add significant
   overhead and it is far too easy, now that Sinatra, Rails and Merb are all thread-safe, to
   use memcache-client in a thread-unsafe manner.  Remove some unnecessary mutexing and add
   a test to verify heavily multithreaded usage does not act unexpectedly.
 
-<<<<<<< HEAD
-=======
+
 * Add optional support for the SystemTimer gem when running on Ruby 1.8.x.  This gem is
   highly recommended - it ensures timeouts actually work and halves the overhead of using
   timeouts.  Using this gem, Ruby 1.8.x is actually faster in my performance tests
@@ -20,7 +16,6 @@
 
 = 1.6.4 (2009-02-19)
 
->>>>>>> 97eb6f15
 * Remove native code altogether.  The speedup was only 10% on Ruby 1.8.6 and did not work
   on Ruby 1.9.1.
 
